package main

/* This Source Code Form is subject to the terms of the Mozilla Public
 * License, v. 2.0. If a copy of the MPL was not distributed with this
 * file, You can obtain one at http://mozilla.org/MPL/2.0/. */

import (
	"code.google.com/p/go.net/websocket"
	"github.com/gorilla/context"
	flags "github.com/jessevdk/go-flags"
	"mozilla.org/util"
	"mozilla.org/wmf"
	"mozilla.org/wmf/storage"
	// Only add the following for devel.
	//	_ "net/http/pprof"

	"fmt"
	"log"
	"net/http"
	"os"
	"os/signal"
	"runtime"
	"runtime/pprof"
	"strings"
	"syscall"
)

var opts struct {
	ConfigFile string `short:"c" long:"config" optional:true description:"Configuration file"`
	Profile    string `long:"profile" optional:true`
	MemProfile string `long:"memprofile" optional:true`
	LogLevel   int    `short:"l" long:"loglevel" optional:true`
}

var (
	logger  *util.HekaLogger
	store   *storage.Storage
	metrics *util.Metrics
)

const (
	// VERSION is the version number for system.
<<<<<<< HEAD
	VERSION = "0.1"
=======
	VERSION = "0.6"
>>>>>>> d3639f91
)

func main() {
	flags.ParseArgs(&opts, os.Args)

	// Configuration
	// defaults don't appear to work.
	if opts.ConfigFile == "" {
		opts.ConfigFile = "config.ini"
<<<<<<< HEAD
	}
	config, err := util.ReadMzConfig(opts.ConfigFile)
	if err != nil {
		log.Fatal("Could not read config file %s: %s", opts.ConfigFile, err.Error())
		return
	}
=======
	}
	config, err := util.ReadMzConfig(opts.ConfigFile)
	if err != nil {
		log.Fatal("Could not read config file %s: %s", opts.ConfigFile, err.Error())
		return
	}
>>>>>>> d3639f91
	config.SetDefault("VERSION", VERSION)

	// Rest Config
	errChan := make(chan error)
	host := config.Get("host", "localhost")
	port := config.Get("port", "8080")

	if config.GetFlag("aws.get_hostname") {
		if hostname, err := util.GetAWSPublicHostname(); err == nil {
			config.SetDefault("ws_hostname", hostname)
		}
		if port != "80" {
			config.SetDefault("ws_hostname", config.Get("ws_hostname", "")+":"+port)
		}
	}

	// Partner cert pool contains the various self-signed certs that
	// partners may require to access their servers (for Proprietary
	// wake mechanisms like UDP)
	// This would be where you collect the certs and store them into
	// the config map as something like:
	// config["partnerCertPool"] = self.loadCerts()

	if opts.Profile != "" {
		log.Printf("Creating profile %s...\n", opts.Profile)
		f, err := os.Create(opts.Profile)
		if err != nil {
			log.Fatal(fmt.Sprintf("Profile creation failed:\n%s\n",
				err.Error()))
			return
		}
		defer func() {
			log.Printf("Writing app profile...\n")
			pprof.StopCPUProfile()
		}()
		pprof.StartCPUProfile(f)
	}
	if opts.MemProfile != "" {
		defer func() {
			profFile, err := os.Create(opts.MemProfile)
			if err != nil {
				log.Fatal(fmt.Sprintf("Memory Profile creation failed:\n%s\n", err.Error()))
				return
			}
			log.Printf("Writing memory profile...\n")
			pprof.WriteHeapProfile(profFile)
			profFile.Close()
		}()
	}

	runtime.GOMAXPROCS(runtime.NumCPU())
	logger := util.NewHekaLogger(config)
	metrics := util.NewMetrics(config.Get(
		"metrics.prefix",
		"wmf"), logger, config)
	if err != nil {
		logger.Error("main", "Unable to connect to database. Have you configured it yet?", nil)
		return
	}
	handlers := wmf.NewHandler(config, logger, metrics)

	// Signal handler
	sigChan := make(chan os.Signal)
	signal.Notify(sigChan, syscall.SIGINT, syscall.SIGHUP, syscall.SIGUSR1)

	var RESTMux = http.DefaultServeMux
	var WSMux = http.DefaultServeMux
	var verRoot = strings.SplitN(VERSION, ".", 2)[0]

	// REST calls

	RESTMux.HandleFunc(fmt.Sprintf("/%s/register/", verRoot),
		handlers.Register)
	RESTMux.HandleFunc(fmt.Sprintf("/%s/cmd/", verRoot),
		handlers.Cmd)
	// Web UI calls
	RESTMux.HandleFunc(fmt.Sprintf("/%s/queue/", verRoot),
		handlers.RestQueue)
	RESTMux.HandleFunc(fmt.Sprintf("/%s/state/", verRoot),
		handlers.State)
	// Static files (served by nginx in production)
	RESTMux.HandleFunc("/bower_components/",
		handlers.Static)
	RESTMux.HandleFunc("/images/",
		handlers.Static)
	RESTMux.HandleFunc("/scripts/",
		handlers.Static)
	RESTMux.HandleFunc("/styles/",
		handlers.Static)
	// Metrics
	RESTMux.HandleFunc("/metrics/",
		handlers.Metrics)
	// Operations call
	RESTMux.HandleFunc("/status/",
		handlers.Status)
	// Config option because there are other teams involved.
	auth := config.Get("oauth.redir_uri", "/oauth/")
	RESTMux.HandleFunc(auth, handlers.OAuthCallback)

	WSMux.Handle(fmt.Sprintf("/%s/ws/", verRoot),
		websocket.Handler(handlers.WSSocketHandler))
	// Handle root calls as webUI
	// Get a list of registered devices for the currently logged in user
	RESTMux.HandleFunc(fmt.Sprintf("/%s/devices/", verRoot),
		handlers.UserDevices)
	// Get an object describing the data for a user's device
	// e.g. http://host/0/data/0123deviceid
	RESTMux.HandleFunc(fmt.Sprintf("/%s/data/", verRoot),
		handlers.InitDataJson)
	RESTMux.HandleFunc("/",
		handlers.Index)

	logger.Info("main", "startup...",
		util.Fields{"host": host, "port": port})

	go func() {
		errChan <- http.ListenAndServe(host+":"+port, context.ClearHandler(http.DefaultServeMux))
	}()

	select {
	case err := <-errChan:
		if err != nil {
			panic("ListenAndServe: " + err.Error())
		}
	case <-sigChan:
		logger.Info("main", "Shutting down...", nil)
	}
}<|MERGE_RESOLUTION|>--- conflicted
+++ resolved
@@ -6,7 +6,6 @@
 
 import (
 	"code.google.com/p/go.net/websocket"
-	"github.com/gorilla/context"
 	flags "github.com/jessevdk/go-flags"
 	"mozilla.org/util"
 	"mozilla.org/wmf"
@@ -40,11 +39,7 @@
 
 const (
 	// VERSION is the version number for system.
-<<<<<<< HEAD
-	VERSION = "0.1"
-=======
 	VERSION = "0.6"
->>>>>>> d3639f91
 )
 
 func main() {
@@ -54,21 +49,12 @@
 	// defaults don't appear to work.
 	if opts.ConfigFile == "" {
 		opts.ConfigFile = "config.ini"
-<<<<<<< HEAD
 	}
 	config, err := util.ReadMzConfig(opts.ConfigFile)
 	if err != nil {
 		log.Fatal("Could not read config file %s: %s", opts.ConfigFile, err.Error())
 		return
 	}
-=======
-	}
-	config, err := util.ReadMzConfig(opts.ConfigFile)
-	if err != nil {
-		log.Fatal("Could not read config file %s: %s", opts.ConfigFile, err.Error())
-		return
-	}
->>>>>>> d3639f91
 	config.SetDefault("VERSION", VERSION)
 
 	// Rest Config
@@ -185,7 +171,7 @@
 		util.Fields{"host": host, "port": port})
 
 	go func() {
-		errChan <- http.ListenAndServe(host+":"+port, context.ClearHandler(http.DefaultServeMux))
+		errChan <- http.ListenAndServe(host+":"+port, nil)
 	}()
 
 	select {
