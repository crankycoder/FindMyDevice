package wmf

/* This Source Code Form is subject to the terms of the Mozilla Public
 * License, v. 2.0. If a copy of the MPL was not distributed with this
 * file, You can obtain one at http://mozilla.org/MPL/2.0/. */

import (
	"code.google.com/p/go.net/websocket"
	"mozilla.org/util"
	"mozilla.org/wmf/storage"

	"encoding/json"
	"fmt"
	"io"
	"strconv"
	"time"
)

// Websocket Handler function.
type WWS struct {
	Socket  *websocket.Conn
	Logger  *util.HekaLogger
	Handler *Handler
	Device  *storage.Device
	Born    time.Time
	Quit    bool
	input   chan string
	quitter chan bool
	output  chan []byte
}

// Snif the incoming socket for data
func (self *WWS) sniffer() {
	var (
		raw    = make([]byte, 1024)
		err    error
		socket = self.Socket
	)

	defer func() {
		lived := int64(time.Now().Sub(self.Born).Seconds())
		self.Logger.Debug("worker",
<<<<<<< HEAD
			"Closing go routine",
=======
			"Closing Sniffer",
>>>>>>> 9274ba86
			util.Fields{"seconds_lived": strconv.FormatInt(lived, 10)})
	}()

	for {
		if self.Quit {
			socket.Close()
			return
		}
		err = websocket.Message.Receive(socket, &raw)
		if err != nil {
			switch {
			case err == io.EOF:
				self.Logger.Debug("worker",
					"Closing channel",
					nil)
			default:
				self.Logger.Error("worker",
					"Unhandled error in reader",
					util.Fields{"error": err.Error()})
			}
			self.quitter <- true
			return
		}
		if len(raw) <= 0 {
			continue
		}
		self.input <- string(raw)
	}
}

// Workhorse function.
func (self *WWS) Run() {
	self.input = make(chan string)
	self.quitter = make(chan bool)
	self.output = make(chan []byte)

	defer func(sock *WWS) {
		if r := recover(); r != nil {
			err := r.(error)
			switch {
			case err == io.EOF:
				lived := int64(time.Now().Sub(self.Born).Seconds())
				sock.Logger.Debug("worker", "Closing Socket",
					util.Fields{"seconds_lived": strconv.FormatInt(lived, 10)})
			default:
				sock.Logger.Error("worker",
					"Unhandled error in Run",
					util.Fields{"error": r.(error).Error()})
			}
			sock.quitter <- true
		}
		sock.Logger.Debug("worker", "Cleaning up...", nil)
		sock.Socket.Close()
		return
	}(self)

	go self.sniffer()

	for {
		select {
		case <-self.quitter:
			self.Quit = true
			return
		case input := <-self.input:
<<<<<<< HEAD
			self.Logger.Debug("worker",
				"ignoring input",
				util.Fields{
					"input": input[:100],
					"len": strconv.FormatInt(int64(len(input)), 10)})
=======
			msg := make(replyType)
			if err := json.Unmarshal([]byte(input), &msg); err != nil {
				self.Logger.Error("worker", "Unparsable cmd",
					util.Fields{"cmd": input,
						"error": err.Error()})
				self.Socket.Write([]byte("false"))
				continue
			}
			rep := make(replyType)
			for cmd, args := range msg {
				rargs := args.(replyType)
				_, err := self.Handler.Queue(self.Device, cmd, &rargs, &rep)
				if err != nil {
					self.Logger.Error("worker", "Error processing command",
						util.Fields{
							"error": err.Error(),
							"cmd":   cmd,
							"args":  fmt.Sprintf("%+v", args)})
					self.Socket.Write([]byte("false"))
					break
				}
			}
			self.Socket.Write([]byte("true"))
>>>>>>> 9274ba86
		case output := <-self.output:
			_, err := self.Socket.Write(output)
			if err != nil {
				self.Logger.Error("worker",
					"Unhandled error writing to socket",
					util.Fields{"error": err.Error()})
			}
		}
	}
}

func (self *WWS) Write(out []byte) {
	self.output <- out
}<|MERGE_RESOLUTION|>--- conflicted
+++ resolved
@@ -40,11 +40,7 @@
 	defer func() {
 		lived := int64(time.Now().Sub(self.Born).Seconds())
 		self.Logger.Debug("worker",
-<<<<<<< HEAD
-			"Closing go routine",
-=======
 			"Closing Sniffer",
->>>>>>> 9274ba86
 			util.Fields{"seconds_lived": strconv.FormatInt(lived, 10)})
 	}()
 
@@ -109,13 +105,6 @@
 			self.Quit = true
 			return
 		case input := <-self.input:
-<<<<<<< HEAD
-			self.Logger.Debug("worker",
-				"ignoring input",
-				util.Fields{
-					"input": input[:100],
-					"len": strconv.FormatInt(int64(len(input)), 10)})
-=======
 			msg := make(replyType)
 			if err := json.Unmarshal([]byte(input), &msg); err != nil {
 				self.Logger.Error("worker", "Unparsable cmd",
@@ -139,7 +128,6 @@
 				}
 			}
 			self.Socket.Write([]byte("true"))
->>>>>>> 9274ba86
 		case output := <-self.output:
 			_, err := self.Socket.Write(output)
 			if err != nil {
