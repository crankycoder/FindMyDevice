--- conflicted
+++ resolved
@@ -57,19 +57,6 @@
 	Clients  = make(ClientMap)
 )
 
-<<<<<<< HEAD
-// Generic reply structure (useful for JSON responses)
-type replyType map[string]interface{}
-
-// Each session contains a UserID and a DeviceID
-type sessionInfo struct {
-	UserId   string
-	DeviceId string
-}
-
-var ErrInvalidReply = errors.New("Invalid Command Response")
-var ErrAuthorization = errors.New("Needs Authorization")
-=======
 var sessionStore *sessions.CookieStore
 
 // Generic reply structure (useful for JSON responses)
@@ -96,7 +83,6 @@
 var ErrAuthorization = errors.New("Needs Authorization")
 var ErrNoUser = errors.New("No User")
 var ErrOauth = errors.New("OAuth Error")
->>>>>>> d3639f91
 
 //Handler private functions
 
@@ -146,52 +132,6 @@
 // part of Handler for config & logging reasons
 func (self *Handler) verifyPersonaAssertion(assertion string) (userid, email string, err error) {
 	var ok bool
-<<<<<<< HEAD
-	if self.config.GetFlag("auth.disabled") {
-		self.logger.Warn(self.logCat, "!!! Skipping validation...", nil)
-//		if len(assertion) == 0 {
-			return "user1", "user@example.com", nil
-//		}
-		// Time to UberFake! THIS IS VERY DANGEROUS!
-		self.logger.Warn(self.logCat,
-			"!!! Using Assertion Without Validation",
-			nil)
-		bits := strings.Split(assertion, ".")
-		if len(bits) < 2 {
-			self.logger.Error(self.logCat, "Invalid assertion",
-				util.Fields{"assertion": assertion})
-			return "", "", errors.New("Invalid assertion")
-		}
-		// get the interesting bit
-		intBit := bits[1]
-		// pad to byte boundry
-		intBit = intBit + "===="[:len(intBit)%4]
-		decoded, err := base64.StdEncoding.DecodeString(intBit)
-		if err != nil {
-			self.logger.Error(self.logCat, "Could not decode assertion",
-				util.Fields{"error": err.Error()})
-			return "", "", err
-		}
-		asrt := make(replyType)
-		err = json.Unmarshal(decoded, &asrt)
-		if err != nil {
-			self.logger.Error(self.logCat, "Could not unmarshal",
-				util.Fields{"error": err.Error()})
-			return "", "", err
-		}
-		email = asrt["principal"].(map[string]interface{})["email"].(string)
-		hasher := sha256.New()
-		hasher.Write([]byte(email))
-		userid = hex.EncodeToString(hasher.Sum(nil))
-		self.logger.Debug(self.logCat, "Extracted credentials",
-			util.Fields{"userId": userid, "email": email})
-		return userid, email, nil
-	}
-
-	// Better verify for realz
-	validatorURL := self.config.Get("persona.validater_url",
-		"https://verifier.login.persona.org/verify")
-=======
 	if assLen := len(assertion); assLen != len(strings.Map(assertionFilter, assertion)) {
 		self.logger.Error(self.logCat, "Assertion contains invalid characters.",
 			util.Fields{"assertion": assertion})
@@ -214,7 +154,6 @@
 	// Better verify for realz
 	validatorURL := self.config.Get("persona.verifier",
 		"https://verifier.login.persona.org/v2")
->>>>>>> d3639f91
 	audience := self.config.Get("persona.audience",
 		"http://localhost:8080")
 	body, err := json.Marshal(
@@ -242,11 +181,7 @@
 	}
 
 	// Handle the verifier response
-<<<<<<< HEAD
-	buffer, err := parseBody(res.Body)
-=======
 	buffer, raw, err := parseBody(res.Body)
->>>>>>> d3639f91
 	if isOk, ok := buffer["status"]; !ok || isOk != "okay" {
 		var errStr string
 		if err != nil {
@@ -256,17 +191,11 @@
 		}
 		self.logger.Error(self.logCat, "Persona Auth Failed",
 			util.Fields{"error": errStr,
-<<<<<<< HEAD
-				"buffer": fmt.Sprintf("%+v", buffer)})
-=======
 				"body": raw})
->>>>>>> d3639f91
 		return "", "", ErrAuthorization
 	}
 
 	// extract the email
-<<<<<<< HEAD
-=======
 	if idp, ok := buffer["idpClaims"]; ok {
 		if fxe, ok := idp.(map[string]interface{})["fxa-verifiedEmail"]; ok {
 			email = fxe.(string)
@@ -275,22 +204,14 @@
 		}
 	}
 
->>>>>>> d3639f91
 	if email, ok = buffer["email"].(string); !ok {
 		self.logger.Error(self.logCat, "No email found in assertion",
 			util.Fields{"assertion": fmt.Sprintf("%+v", buffer)})
 		return "", "", ErrAuthorization
 	}
 	// and the userid, generating one if need be.
-<<<<<<< HEAD
-	if userid, ok = buffer["userid"].(string); !ok {
-		hasher := sha256.New()
-		hasher.Write([]byte(email))
-		userid = hex.EncodeToString(hasher.Sum(nil))
-=======
 	if _, ok = buffer["userid"].(string); !ok {
 		userid = self.genHash(email)
->>>>>>> d3639f91
 	}
 	return userid, email, nil
 }
@@ -393,23 +314,6 @@
 }
 
 // get the user id from the session, or the assertion.
-<<<<<<< HEAD
-func (self *Handler) getUser(req *http.Request) (userid string, user string, err error) {
-	useridc, err := req.Cookie("user")
-	if err == http.ErrNoCookie {
-		var auth string
-		if auth = req.FormValue("assertion"); auth == "" {
-			return "", "", ErrAuthorization
-		}
-		userid, user, err = self.verifyAssertion(auth)
-		if err != nil {
-			return "", "", ErrAuthorization
-		}
-	} else {
-
-		if err != nil {
-			return "", "", ErrAuthorization
-=======
 func (self *Handler) getUser(resp http.ResponseWriter, req *http.Request) (userid string, user string, err error) {
     var email string
 
@@ -439,7 +343,6 @@
 		}
 		if ret {
 			return userid, email, nil
->>>>>>> d3639f91
 		}
 	}
 	// Nothing in the session,
@@ -447,11 +350,6 @@
 	if auth = req.FormValue("assertion"); auth == "" {
 		return "", "", ErrAuthorization
 	}
-<<<<<<< HEAD
-	userid, user, err = self.verifyAssertion(auth)
-	if err != nil {
-		return "", "", ErrAuthorization
-=======
 	if self.config.GetFlag("auth.persona") {
 		userid, email, err = self.verifyPersonaAssertion(auth)
 	} else {
@@ -464,7 +362,6 @@
 	if userid != "" {
 		self.clearSession(session)
 		session.Save(req, resp)
->>>>>>> d3639f91
 	}
 	return userid, user, nil
 }
@@ -510,35 +407,6 @@
 	}
 	defer store.Close()
 
-<<<<<<< HEAD
-	for key, arg := range args {
-		if len(key) < 2 {
-			continue
-		}
-		switch k := strings.ToLower(key[:2]); k {
-		case "la":
-			location.Latitude = arg.(float64)
-		case "lo":
-			location.Longitude = arg.(float64)
-		case "al":
-			location.Altitude = arg.(float64)
-		case "ti":
-			location.Time = int64(arg.(float64))
-		case "ha":
-			locked = isTrue(arg)
-			location.Lockable = !locked
-			if err = store.SetDeviceLockable(devId, !locked); err != nil {
-				return err
-			}
-		}
-	}
-	if logPosition {
-		if err = store.SetDeviceLocation(devId, location); err != nil {
-			return err
-		}
-		// because go sql locking.
-		store.GcPosition(devId)
-=======
 	// Only record a location if there is one.
 	// Device reports OK:false on errors
 	if b, ok := args["ok"]; ok && b.(bool) {
@@ -570,7 +438,6 @@
 			// because go sql locking.
 			store.GcPosition(devId)
 		}
->>>>>>> d3639f91
 	}
 	if client, ok := Clients[devId]; ok {
 		js, _ := json.Marshal(location)
@@ -628,18 +495,12 @@
 func NewHandler(config *util.MzConfig, logger *util.HekaLogger, metrics *util.Metrics) *Handler {
 	store, err := storage.Open(config, logger, metrics)
 	if err != nil {
-<<<<<<< HEAD
-		logger.Error("Handler", "Could not open database",
-=======
 		logger.Error("Handler", "Could not open storage",
->>>>>>> d3639f91
 			util.Fields{"error": err.Error()})
 		return nil
 	}
 	defer store.Close()
 
-<<<<<<< HEAD
-=======
 	sessionSecret := config.Get("session.secret", "")
 	if sessionSecret == "" {
 		logger.Error("Handler", "No session secret defined.", nil)
@@ -664,7 +525,6 @@
 		MaxAge: 3600 * 24,
 	}
 
->>>>>>> d3639f91
 	// Initialize the data store once. This creates tables and
 	// applies required changes.
 	store.Init()
@@ -688,10 +548,7 @@
 	var accepts string
 	var lockable bool
 	var err error
-<<<<<<< HEAD
-=======
 	var raw string
->>>>>>> d3639f91
 
 	self.logCat = "handler:Register"
 	resp.Header().Set("Content-Type", "application/json")
@@ -711,27 +568,6 @@
 	}
 	defer store.Close()
 
-<<<<<<< HEAD
-	store, err := storage.Open(self.config, self.logger, self.metrics)
-	if err != nil {
-		self.logger.Error(self.logCat, "Could not open database",
-			util.Fields{"error": err.Error()})
-		http.Error(resp, "Server error", 500)
-		return
-	}
-	defer store.Close()
-
-	buffer, err = parseBody(req.Body)
-	if err != nil {
-		http.Error(resp, "No body", http.StatusBadRequest)
-	} else {
-		if assertion, ok := buffer["assert"].(string); !ok {
-			self.logger.Error(self.logCat, "Missing assertion", nil)
-			http.Error(resp, "Unauthorized", 401)
-			return
-		} else {
-			userid, user, err = self.verifyAssertion(assertion)
-=======
 	buffer, raw, err = parseBody(req.Body)
 	if err != nil {
 		http.Error(resp, "No body", http.StatusBadRequest)
@@ -744,7 +580,6 @@
 			} else {
 				userid, email, err = self.verifyFxAAssertion(assertion.(string))
 			}
->>>>>>> d3639f91
 			if err != nil || userid == "" {
 				http.Error(resp, "Unauthorized", 401)
 				return
@@ -758,15 +593,12 @@
 				util.Fields{"body": raw})
 		}
 
-<<<<<<< HEAD
-=======
 		if !loggedIn {
 			self.logger.Error(self.logCat, "Not logged in", nil)
 			http.Error(resp, "Unauthorized", 401)
 			return
 		}
 
->>>>>>> d3639f91
 		if val, ok := buffer["pushurl"]; !ok || val == nil || len(val.(string)) == 0 {
 			self.logger.Error(self.logCat, "Missing SimplePush url", nil)
 			http.Error(resp, "Bad Data", 400)
@@ -776,15 +608,6 @@
 		}
 		//ALWAYS generate a new secret on registration!
 		secret = GenNonce(16)
-<<<<<<< HEAD
-		if val, ok := buffer["deviceid"]; !ok {
-			deviceid, err = util.GenUUID4()
-		} else {
-			deviceid = strings.Map(deviceIdFilter, val.(string))
-            if len(deviceid) > 32 {
-                deviceid = deviceid[:32]
-            }
-=======
 		if val, ok := buffer["deviceid"]; !ok || len(val.(string)) == 0 {
 			deviceid, err = util.GenUUID4()
 		} else {
@@ -792,7 +615,6 @@
 			if len(deviceid) > 32 {
 				deviceid = deviceid[:32]
 			}
->>>>>>> d3639f91
 		}
 		if val, ok := buffer["has_passcode"]; !ok {
 			lockable = true
@@ -842,12 +664,6 @@
 		}
 	}
 	self.metrics.Increment("device.registration")
-<<<<<<< HEAD
-	reply := fmt.Sprintf("{\"deviceid\":\"%s\", \"secret\":\"%s\"}",
-		self.devId,
-		secret)
-	resp.Write([]byte(reply))
-=======
 	reply, err := json.Marshal(util.Fields{"deviceid": self.devId,
 		"secret": secret,
         "email": email,
@@ -859,7 +675,6 @@
 	}
 	session.Save(req, resp)
 	resp.Write(reply)
->>>>>>> d3639f91
 	return
 }
 
@@ -868,17 +683,7 @@
 	var err error
 	var l int
 
-    fmt.Printf("#### URL: %s\n", req.URL)
 	self.logCat = "handler:Cmd"
-	store, err := storage.Open(self.config, self.logger, self.metrics)
-	if err != nil {
-		self.logger.Error(self.logCat, "Could not open database",
-			util.Fields{"error": err.Error()})
-		http.Error(resp, "Server error", 500)
-		return
-	}
-	defer store.Close()
-
 	resp.Header().Set("Content-Type", "application/json")
 	store, err := storage.Open(self.config, self.logger, self.metrics)
 	if err != nil {
@@ -1005,33 +810,19 @@
 			// handle the client response
 			switch c {
 			case "l", "r", "m", "e":
-<<<<<<< HEAD
-                //lock, ring, message, erase
-				err = store.Touch(deviceId)
-				self.updatePage(deviceId,
-					args.(map[string]interface{}), false)
-			case "h":
-                // "has lock code"
-=======
 				err = store.Touch(deviceId)
 				self.updatePage(deviceId,
 					margs, false)
 			case "h":
 				// has_code is a boolean
->>>>>>> d3639f91
 				argl := make(replyType)
 				argl[string(cmd)] = isTrue(args)
 				self.updatePage(deviceId, argl, false)
 			case "t":
 				// track
-<<<<<<< HEAD
-				err = self.updatePage(deviceId,
-					args.(map[string]interface{}), true)
-=======
 				margs := args.(map[string]interface{})
 				err = self.updatePage(deviceId,
 					margs, true)
->>>>>>> d3639f91
 				// store tracking info.
 			case "q":
 				// User has quit, nuke what we know.
@@ -1108,18 +899,11 @@
 				max = 9999
 			}
 			vs := v.(string)
-<<<<<<< HEAD
-			rargs["c"] = self.rangeCheck(
-				strings.Map(digitsOnly, vs[:minInt(4, len(vs))]),
-				0,
-				max)
-=======
 			// make sure that the lock code is a valid four digit string.
 			// otherwise we may lock users out of their phones.
 			rargs["c"] = fmt.Sprintf("%04s", self.rangeCheck(
 				strings.Map(digitsOnly, vs[:minInt(4, len(vs))]),
 				0, max))
->>>>>>> d3639f91
 		}
 		if v, ok = rargs["m"]; ok {
 			vs := v.(string)
@@ -1166,7 +950,6 @@
 				"device":  deviceId,
 				"args":    fmt.Sprintf("%v", rargs)})
 		return http.StatusServiceUnavailable, errors.New("\"Server Error\"")
-<<<<<<< HEAD
 	}
 
 	store, err := storage.Open(self.config, self.logger, self.metrics)
@@ -1175,16 +958,6 @@
 			util.Fields{"error": err.Error()})
 		return http.StatusServiceUnavailable, errors.New("\"Server Error\"")
 	}
-=======
-	}
-
-	store, err := storage.Open(self.config, self.logger, self.metrics)
-	if err != nil {
-		self.logger.Error(self.logCat, "Could not open database",
-			util.Fields{"error": err.Error()})
-		return http.StatusServiceUnavailable, errors.New("\"Server Error\"")
-	}
->>>>>>> d3639f91
 	defer store.Close()
 
 	err = store.StoreCommand(deviceId, string(fixed))
@@ -1217,22 +990,6 @@
 	var err error
 	var lbody int
 
-<<<<<<< HEAD
-	rep := make(replyType)
-
-	self.logCat = "handler:Queue"
-
-	store, err := storage.Open(self.config, self.logger, self.metrics)
-	if err != nil {
-		self.logger.Error(self.logCat, "Could not open database",
-			util.Fields{"error": err.Error()})
-		http.Error(resp, "Server error", 500)
-		return
-	}
-	defer store.Close()
-
-=======
->>>>>>> d3639f91
 	resp.Header().Set("Content-Type", "application/json")
 	rep := make(replyType)
 	self.logCat = "handler:Queue"
@@ -1283,34 +1040,12 @@
 		http.Error(resp, "Unauthorized", 401)
 		return
 	}
-<<<<<<< HEAD
-
-	devRec, err := store.GetDeviceInfo(deviceId)
-	if err != nil || devRec == nil {
-		fields := util.Fields{"deviceId": deviceId}
-		if err != nil {
-			fields["error"] = err.Error()
-		}
-		if devRec != nil {
-			fields["devRec"] = devRec.ID
-		}
-		self.logger.Error(self.logCat, "Could not get userid", fields)
-		http.SetCookie(resp, &http.Cookie{Name: "user", MaxAge: -1})
-		http.Error(resp, "Unauthorized", 401)
-		return
-	}
-=======
->>>>>>> d3639f91
 	if devRec.User != userId {
 		self.logger.Error(self.logCat, "Unauthorized device",
 			util.Fields{"devrec": devRec.User,
 				"userid": userId})
-<<<<<<< HEAD
-		http.SetCookie(resp, &http.Cookie{Name: "user", MaxAge: -1})
-=======
 		self.clearSession(session)
 		session.Save(req, resp)
->>>>>>> d3639f91
 		http.Error(resp, "Unauthorized", 401)
 		return
 	}
@@ -1466,24 +1201,10 @@
 func (self *Handler) Index(resp http.ResponseWriter, req *http.Request) {
 	self.logCat = "handler:Index"
 
-<<<<<<< HEAD
-	self.logCat = "handler:Index"
-	// This should be handled by an nginx rule.
-=======
->>>>>>> d3639f91
 	if strings.Contains(req.URL.Path, "/static/") {
 		self.Static(resp, req)
 		return
 	}
-<<<<<<< HEAD
-	var data struct {
-		ProductName string
-		UserId      string
-		MapKey      string
-		DeviceList  []storage.DeviceList
-		Device      *storage.Device
-		Host        map[string]string
-=======
 	var err error
 
 	session, err := sessionStore.Get(req, SESSION_NAME)
@@ -1491,7 +1212,6 @@
 		self.logger.Error(self.logCat,
 			"Could not initialize session",
 			util.Fields{"error": err.Error()})
->>>>>>> d3639f91
 	}
 	sessionInfo, err := self.getSessionInfo(resp, req, session)
 	initData, err := self.initData(resp, req, sessionInfo)
@@ -1537,15 +1257,6 @@
 
 	var err error
 
-<<<<<<< HEAD
-	store, err := storage.Open(self.config, self.logger, self.metrics)
-	if err != nil {
-		self.logger.Error(self.logCat, "Could not open database",
-			util.Fields{"error": err.Error()})
-		http.Error(resp, "Server error", 500)
-		return
-	}
-=======
 	session, err := sessionStore.Get(req, SESSION_NAME)
 	if err != nil {
 		self.logger.Error(self.logCat,
@@ -1596,7 +1307,6 @@
 	if err != nil {
 		return nil, err
 	}
->>>>>>> d3639f91
 	defer store.Close()
 
 	// Get this from the config file?
@@ -1607,14 +1317,11 @@
 	// host information (for websocket callback)
 	data.Host = make(map[string]string)
 	data.Host["Hostname"] = self.config.Get("ws_hostname", "localhost")
-<<<<<<< HEAD
-=======
 	data.Host["Client_id"] = self.config.Get("oauth.client_id", "none")
 	data.Host["Endpoint"] = self.config.Get("oauth.endpoint", "https://oauth.accounts.firefox.com/v1")
 	data.Host["Login"] = self.config.Get("oauth.login", data.Host["Endpoint"])
 	// TODO: generate "state" code thingy
 	data.Host["State"] = "somestate"
->>>>>>> d3639f91
 
 	// get the cached session info (if present)
 	// will also resolve assertions and other bits to get user and dev info.
@@ -1622,12 +1329,9 @@
 		// we have user info, use it.
 		data.UserId = sessionInfo.UserId
 		if sessionInfo.DeviceId == "" {
-<<<<<<< HEAD
-=======
 			sessionInfo.DeviceId = getDevFromUrl(req.URL)
 		}
 		if sessionInfo.DeviceId == "" {
->>>>>>> d3639f91
 			data.DeviceList, err = store.GetDevicesForUser(data.UserId)
 			if err != nil {
 				self.logger.Error(self.logCat, "Could not get user devices",
@@ -1659,17 +1363,6 @@
 	return data, nil
 }
 
-<<<<<<< HEAD
-	// render the page from the template
-	tmpl, err := template.New("index.html").ParseFiles("static/app/index.html")
-	if err != nil {
-		self.logger.Error(self.logCat, "Could not display index page",
-			util.Fields{"error": err.Error(),
-				"user": data.UserId})
-		if file, err := ioutil.ReadFile("static/error.html"); err == nil {
-			resp.Write(file)
-		}
-=======
 // Show the state of the user's devices.
 func (self *Handler) State(resp http.ResponseWriter, req *http.Request) {
 	// get session info
@@ -1682,7 +1375,6 @@
 		self.logger.Error(self.logCat, "Could not open database",
 			util.Fields{"error": err.Error()})
 		http.Error(resp, "Server error", 500)
->>>>>>> d3639f91
 		return
 	}
 	defer store.Close()
@@ -1693,31 +1385,8 @@
 			util.Fields{"error": err.Error()})
 		http.Error(resp, err.Error(), 500)
 	}
-<<<<<<< HEAD
-	self.metrics.Increment("page.index")
-	return
-}
-
-// Show the state of the user's devices.
-func (self *Handler) State(resp http.ResponseWriter, req *http.Request) {
-	// get session info
-	self.logCat = "handler:State"
-
-	store, err := storage.Open(self.config, self.logger, self.metrics)
-	if err != nil {
-		self.logger.Error(self.logCat, "Could not open database",
-			util.Fields{"error": err.Error()})
-		http.Error(resp, "Server error", 500)
-		return
-	}
-	defer store.Close()
-
-	sessionInfo, err := self.getSessionInfo(req)
-	if err != nil {
-=======
 	sessionInfo, err := self.getSessionInfo(resp, req, session)
 	if err != nil && err != ErrNoUser {
->>>>>>> d3639f91
 		http.Error(resp, err.Error(), 500)
 		return
 	}
@@ -1744,11 +1413,8 @@
 // Show the status of the program (For Load Balancers)
 func (self *Handler) Status(resp http.ResponseWriter, req *http.Request) {
 	self.logCat = "handler:Status"
-<<<<<<< HEAD
-=======
 
 	resp.Header().Set("Content-Type", "application/json")
->>>>>>> d3639f91
 	reply := replyType{
 		"status":     "ok",
 		"goroutines": runtime.NumGoroutine(),
@@ -1762,9 +1428,6 @@
 func (self *Handler) Static(resp http.ResponseWriter, req *http.Request) {
 	/* This should be handled by something like an nginx rule
 	 */
-<<<<<<< HEAD
-	http.ServeFile(resp, req, "./static/app/"+req.URL.Path)
-=======
 
 	if !self.config.GetFlag("use_insecure_static") {
 		return
@@ -1773,7 +1436,6 @@
 	if len(req.URL.Path) > sl {
 		http.ServeFile(resp, req, "./static/"+req.URL.Path[sl:])
 	}
->>>>>>> d3639f91
 }
 
 // Display the current metrics as a JSON snapshot
@@ -1794,8 +1456,6 @@
 	resp.Write(reply)
 }
 
-<<<<<<< HEAD
-=======
 func (self *Handler) getAccessToken(code string) (accessToken string, err error) {
 	token_url := self.config.Get("oauth.endpoint", OAUTH_ENDPOINT) + "/token"
 	fmt.Printf("### sending to %s\n", token_url)
@@ -1927,7 +1587,6 @@
 	return
 }
 
->>>>>>> d3639f91
 // Add a new trackable client.
 func addClient(id string, sock *WWS) {
 	defer muClient.Unlock()
