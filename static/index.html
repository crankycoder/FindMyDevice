--- conflicted
+++ resolved
@@ -257,7 +257,7 @@
         var plisn = plis.length;
         for (var i=0; i<plisn; i++) {
             var p = plis[i];
-            p.innerHTML = toDateString(p.dataset.time); 
+            p.innerHTML = toDateString(p.dataset.time);
         }
 
         // initialize the maps
@@ -293,21 +293,17 @@
                         data = JSON.parse(msg.data);
                         console.debug(data);
                         if (data.Latitude) {
-                        var marker = newMarker(data.Latitude, data.Longitude, data.Time);
-                        marker.addTo(map);
-                        markers.push(marker);
-                        var rm = markers.shift();
-                        if (map.hasLayer(rm)) { map.removeLayer(rm) }
-                        fadeMarkers();
-<<<<<<< HEAD
-                        // move the map to the last location
-                        map.panTo([data.Latitude, data.Longitude], map.getZoom());
-=======
-                        map.panTo([data.Latitude, data.Longitude]);
+                            var marker = newMarker(data.Latitude, data.Longitude, data.Time);
+                            marker.addTo(map);
+                            markers.push(marker);
+                            var rm = markers.shift();
+                            if (map.hasLayer(rm)) { map.removeLayer(rm) }
+                            fadeMarkers();
+                            // move the map to the last location
+                            map.panTo([data.Latitude, data.Longitude]);
                         }
                         deviceUpdate(data);
 
->>>>>>> 83a9446d
                     } catch(e) {
                         socket.close();
                         console.error("Add Fail:", e);
