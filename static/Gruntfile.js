--- conflicted
+++ resolved
@@ -134,13 +134,8 @@
           src: [
             '*.{ico,txt}',
             '.htaccess',
-<<<<<<< HEAD
             'images/{,*/}*.{png,jpg,jpeg,webp,gif}',
-            'fonts/{,*/}*.*'
-=======
-            'images/{,*/}*.{webp,gif}',
             'styles/fonts/{,*/}*.*'
->>>>>>> e9be345c
           ]
         },
         // Copy these files into tmp so that concat can find them
@@ -302,10 +297,7 @@
           src: [
             '<%= yeoman.dist %>/scripts/{,*/}*.js',
             '<%= yeoman.dist %>/styles/{,*/}*.css',
-<<<<<<< HEAD
-=======
             '<%= yeoman.dist %>/styles/fonts/{,*/}*.*',
->>>>>>> e9be345c
             '<%= yeoman.dist %>/images/{,*/}*.{png,jpg,jpeg,gif,webp}'
           ]
         }
